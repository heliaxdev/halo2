//! This module provides an implementation of a variant of (Turbo)[PLONK][plonk]
//! that is designed specifically for the polynomial commitment scheme described
//! in the [Halo][halo] paper.
//!
//! [halo]: https://eprint.iacr.org/2019/1021
//! [plonk]: https://eprint.iacr.org/2019/953

use blake2b_simd::Params as Blake2bParams;
<<<<<<< HEAD
use group::ff::Field;
use ff::PrimeField;
=======
use group::ff::{Field, FromUniformBytes, PrimeField};
>>>>>>> d753294d

use crate::arithmetic::CurveAffine;
use crate::poly::{
    commitment::Params, Coeff, EvaluationDomain, ExtendedLagrangeCoeff, LagrangeCoeff, PinnedEvaluationDomain,
    Polynomial,
};
use crate::transcript::{ChallengeScalar, EncodedChallenge, Transcript};
use crate::helpers::{
    polynomial_slice_byte_length, read_polynomial_vec, write_polynomial_slice, CurveRead,
};

mod assigned;
mod circuit;
mod error;
mod keygen;
mod lookup;
pub(crate) mod permutation;
mod vanishing;

mod prover;
mod verifier;

pub use assigned::*;
pub use circuit::*;
pub use error::*;
pub use keygen::*;
pub use prover::*;
pub use verifier::*;

use std::io;

/// This is a verifying key which allows for the verification of proofs for a
/// particular circuit.
#[derive(Clone, Debug)]
pub struct VerifyingKey<C: CurveAffine> {
    domain: EvaluationDomain<C::Scalar>,
    fixed_commitments: Vec<C>,
    permutation: permutation::VerifyingKey<C>,
    cs: ConstraintSystem<C::Scalar>,
    /// Cached maximum degree of `cs` (which doesn't change after construction).
    cs_degree: usize,
    /// The representative of this `VerifyingKey` in transcripts.
    transcript_repr: C::Scalar,
    selectors: Vec<Vec<bool>>,
}

<<<<<<< HEAD
impl<C: CurveAffine> VerifyingKey<C> {
        /// Writes a verifying key to a buffer.
        pub fn write<W: io::Write>(&self, writer: &mut W) -> io::Result<()> {
            writer.write_all(&(self.fixed_commitments.len() as u32).to_be_bytes())?;
            for commitment in &self.fixed_commitments {
                writer.write_all(commitment.to_bytes().as_ref())?;
            }
            self.permutation.write(writer)?;
    
            // write self.selectors
            for selector in &self.selectors {
                // since `selector` is filled with `bool`, we pack them 8 at a time into bytes and then write
                for bits in selector.chunks(8) {
                    writer.write_all(&[crate::helpers::pack(bits)])?;
                }
            }
            Ok(())
        }
    
        /// Reads a verification key from a buffer.
        pub fn read<R: io::Read, ConcreteCircuit: Circuit<C::Scalar>>(
            reader: &mut R,
            params: &Params<C>,
        ) -> io::Result<Self> {
            let (domain, cs, _) = keygen::create_domain::<C, ConcreteCircuit>(params);
            let mut num_fixed_columns_be_bytes = [0u8; 4];
            reader.read_exact(&mut num_fixed_columns_be_bytes)?;
            let num_fixed_columns = u32::from_be_bytes(num_fixed_columns_be_bytes);
    
            let fixed_commitments: Vec<_> = (0..num_fixed_columns)
                .map(|_| C::read(reader))
                .collect::<Result<_, _>>()?;
    
            let permutation = permutation::VerifyingKey::read(reader, &cs.permutation)?;
    
            // read selectors
            let selectors: Vec<Vec<bool>> = vec![vec![false; params.n as usize]; cs.num_selectors]
                .into_iter()
                .map(|mut selector| {
                    let mut selector_bytes = vec![0u8; (selector.len() + 7) / 8];
                    reader.read_exact(&mut selector_bytes)?;
                    for (bits, byte) in selector.chunks_mut(8).into_iter().zip(selector_bytes) {
                        crate::helpers::unpack(byte, bits);
                    }
                    Ok(selector)
                })
                .collect::<io::Result<Vec<Vec<bool>>>>()
                .unwrap();
            let (cs, _) = cs.compress_selectors(selectors.clone());
    
            Ok(Self::from_parts(
                domain,
                fixed_commitments,
                permutation,
                cs,
                selectors,
            ))
        }
    
        /// Writes a verifying key to a vector of bytes.
        pub fn to_bytes(&self) -> Vec<u8> {
            let mut bytes = Vec::<u8>::with_capacity(self.bytes_length());
            Self::write(self, &mut bytes).expect("Writing to vector should not fail");
            bytes
        }
    
        /// Reads a verification key from a slice of bytes.
        pub fn from_bytes<ConcreteCircuit: Circuit<C::Scalar>>(
            mut bytes: &[u8],
            params: &Params<C>,
        ) -> io::Result<Self> {
            Self::read::<_, ConcreteCircuit>(&mut bytes, params)
        }
    
        fn bytes_length(&self) -> usize {
            4 + (self.fixed_commitments.len() * C::default().to_bytes().as_ref().len())
                + self.permutation.bytes_length()
                + self.selectors.len()
                    * (self
                        .selectors
                        .get(0)
                        .map(|selector| selector.len() / 8 + 1)
                        .unwrap_or(0))
        }
=======
impl<C: CurveAffine> VerifyingKey<C>
where
    C::Scalar: FromUniformBytes<64>,
{
>>>>>>> d753294d
    fn from_parts(
        domain: EvaluationDomain<C::Scalar>,
        fixed_commitments: Vec<C>,
        permutation: permutation::VerifyingKey<C>,
        cs: ConstraintSystem<C::Scalar>,
        selectors: Vec<Vec<bool>>,
    ) -> Self {
        // Compute cached values.
        let cs_degree = cs.degree();

        let mut vk = Self {
            domain,
            fixed_commitments,
            permutation,
            cs,
            cs_degree,
            // Temporary, this is not pinned.
<<<<<<< HEAD
            transcript_repr: C::Scalar::zero(),
            selectors
=======
            transcript_repr: C::Scalar::ZERO,
>>>>>>> d753294d
        };

        let mut hasher = Blake2bParams::new()
            .hash_length(64)
            .personal(b"Halo2-Verify-Key")
            .to_state();

        let s = format!("{:?}", vk.pinned());

        hasher.update(&(s.len() as u64).to_le_bytes());
        hasher.update(s.as_bytes());

        // Hash in final Blake2bState
        vk.transcript_repr = C::Scalar::from_uniform_bytes(hasher.finalize().as_array());

        vk
    }
}

impl<C: CurveAffine> VerifyingKey<C> {
    /// Hashes a verification key into a transcript.
    pub fn hash_into<E: EncodedChallenge<C>, T: Transcript<C, E>>(
        &self,
        transcript: &mut T,
    ) -> io::Result<()> {
        transcript.common_scalar(self.transcript_repr)?;

        Ok(())
    }

    /// Obtains a pinned representation of this verification key that contains
    /// the minimal information necessary to reconstruct the verification key.
    pub fn pinned(&self) -> PinnedVerificationKey<'_, C> {
        PinnedVerificationKey {
            base_modulus: C::Base::MODULUS,
            scalar_modulus: C::Scalar::MODULUS,
            domain: self.domain.pinned(),
            fixed_commitments: &self.fixed_commitments,
            permutation: &self.permutation,
            cs: self.cs.pinned(),
        }
    }
}

/// Minimal representation of a verification key that can be used to identify
/// its active contents.
#[allow(dead_code)]
#[derive(Debug)]
pub struct PinnedVerificationKey<'a, C: CurveAffine> {
    base_modulus: &'static str,
    scalar_modulus: &'static str,
    domain: PinnedEvaluationDomain<'a, C::Scalar>,
    cs: PinnedConstraintSystem<'a, C::Scalar>,
    fixed_commitments: &'a Vec<C>,
    permutation: &'a permutation::VerifyingKey<C>,
}
/// This is a proving key which allows for the creation of proofs for a
/// particular circuit.
#[derive(Clone, Debug)]
pub struct ProvingKey<C: CurveAffine> {
    vk: VerifyingKey<C>,
    l0: Polynomial<C::Scalar, ExtendedLagrangeCoeff>,
    l_blind: Polynomial<C::Scalar, ExtendedLagrangeCoeff>,
    l_last: Polynomial<C::Scalar, ExtendedLagrangeCoeff>,
    fixed_values: Vec<Polynomial<C::Scalar, LagrangeCoeff>>,
    fixed_polys: Vec<Polynomial<C::Scalar, Coeff>>,
    fixed_cosets: Vec<Polynomial<C::Scalar, ExtendedLagrangeCoeff>>,
    permutation: permutation::ProvingKey<C>,
}

impl<C: CurveAffine> ProvingKey<C> {
    /// Get the underlying [`VerifyingKey`].
    pub fn get_vk(&self) -> &VerifyingKey<C> {
        &self.vk
    }


    /// Writes a proving key to a buffer.
    /// Does so by first writing the verifying key and then serializing the rest of the data (in the form of field polynomials)
    pub fn write<W: io::Write>(&self, writer: &mut W) -> io::Result<()> {
        self.vk.write(writer)?;
        self.l0.write(writer)?;
        self.l_blind.write(writer)?;
        self.l_last.write(writer)?;
        write_polynomial_slice(&self.fixed_values, writer)?;
        write_polynomial_slice(&self.fixed_polys, writer)?;
        write_polynomial_slice(&self.fixed_cosets, writer)?;
        self.permutation.write(writer)?;
        Ok(())
    }

    /// Reads a proving key from a buffer.
    /// Does so by reading verification key first, and then deserializing the rest of the file into the remaining proving key data.
    pub fn read<R: io::Read, ConcreteCircuit: Circuit<C::Scalar>>(
        reader: &mut R,
        params: &Params<C>,
    ) -> io::Result<Self> {
        let vk = VerifyingKey::<C>::read::<R, ConcreteCircuit>(reader, params)?;
        let l0 = Polynomial::read(reader)?;
        let l_blind = Polynomial::read(reader)?;
        let l_last = Polynomial::read(reader)?;
        let fixed_values = read_polynomial_vec(reader)?;
        let fixed_polys = read_polynomial_vec(reader)?;
        let fixed_cosets = read_polynomial_vec(reader)?;
        let permutation = permutation::ProvingKey::read(reader)?;
        Ok(Self {
            vk,
            l0,
            l_blind,
            l_last,
            fixed_values,
            fixed_polys,
            fixed_cosets,
            permutation,
        })
    }

    /// Writes a proving key to a vector of bytes.
    pub fn to_bytes(&self) -> Vec<u8> {
        let mut bytes = Vec::<u8>::with_capacity(self.bytes_length());
        Self::write(self, &mut bytes).expect("Writing to vector should not fail");
        bytes
    }

    /// Reads a proving key from a slice of bytes.
    pub fn from_bytes<ConcreteCircuit: Circuit<C::Scalar>>(
        mut bytes: &[u8],
        params: &Params<C>,
    ) -> io::Result<Self> {
        Self::read::<_, ConcreteCircuit>(&mut bytes, params)
    }

    /// Gets the total number of bytes in the serialization of `self`
    fn bytes_length(&self) -> usize {
        let scalar_len = C::Scalar::default().to_repr().as_ref().len();
        self.vk.bytes_length()
            + 12
            + scalar_len * (self.l0.len() + self.l_blind.len()+ self.l_last.len())
            + polynomial_slice_byte_length(&self.fixed_values)
            + polynomial_slice_byte_length(&self.fixed_polys)
            + polynomial_slice_byte_length(&self.fixed_cosets)
            + self.permutation.bytes_length()
    }
}

impl<C: CurveAffine> VerifyingKey<C> {
    /// Get the underlying [`EvaluationDomain`].
    pub fn get_domain(&self) -> &EvaluationDomain<C::Scalar> {
        &self.domain
    }
}

#[derive(Clone, Copy, Debug)]
struct Theta;
type ChallengeTheta<F> = ChallengeScalar<F, Theta>;

#[derive(Clone, Copy, Debug)]
struct Beta;
type ChallengeBeta<F> = ChallengeScalar<F, Beta>;

#[derive(Clone, Copy, Debug)]
struct Gamma;
type ChallengeGamma<F> = ChallengeScalar<F, Gamma>;

#[derive(Clone, Copy, Debug)]
struct Y;
type ChallengeY<F> = ChallengeScalar<F, Y>;

#[derive(Clone, Copy, Debug)]
struct X;
type ChallengeX<F> = ChallengeScalar<F, X>;<|MERGE_RESOLUTION|>--- conflicted
+++ resolved
@@ -6,12 +6,7 @@
 //! [plonk]: https://eprint.iacr.org/2019/953
 
 use blake2b_simd::Params as Blake2bParams;
-<<<<<<< HEAD
-use group::ff::Field;
-use ff::PrimeField;
-=======
 use group::ff::{Field, FromUniformBytes, PrimeField};
->>>>>>> d753294d
 
 use crate::arithmetic::CurveAffine;
 use crate::poly::{
@@ -58,8 +53,10 @@
     selectors: Vec<Vec<bool>>,
 }
 
-<<<<<<< HEAD
-impl<C: CurveAffine> VerifyingKey<C> {
+impl<C: CurveAffine> VerifyingKey<C> 
+where
+    C::Scalar: FromUniformBytes<64>,
+    {
         /// Writes a verifying key to a buffer.
         pub fn write<W: io::Write>(&self, writer: &mut W) -> io::Result<()> {
             writer.write_all(&(self.fixed_commitments.len() as u32).to_be_bytes())?;
@@ -143,12 +140,6 @@
                         .map(|selector| selector.len() / 8 + 1)
                         .unwrap_or(0))
         }
-=======
-impl<C: CurveAffine> VerifyingKey<C>
-where
-    C::Scalar: FromUniformBytes<64>,
-{
->>>>>>> d753294d
     fn from_parts(
         domain: EvaluationDomain<C::Scalar>,
         fixed_commitments: Vec<C>,
@@ -166,12 +157,8 @@
             cs,
             cs_degree,
             // Temporary, this is not pinned.
-<<<<<<< HEAD
-            transcript_repr: C::Scalar::zero(),
+            transcript_repr: C::Scalar::ZERO,
             selectors
-=======
-            transcript_repr: C::Scalar::ZERO,
->>>>>>> d753294d
         };
 
         let mut hasher = Blake2bParams::new()
@@ -242,7 +229,9 @@
     permutation: permutation::ProvingKey<C>,
 }
 
-impl<C: CurveAffine> ProvingKey<C> {
+impl<C: CurveAffine> ProvingKey<C>
+where
+    C::Scalar: FromUniformBytes<64>, {
     /// Get the underlying [`VerifyingKey`].
     pub fn get_vk(&self) -> &VerifyingKey<C> {
         &self.vk
