--- conflicted
+++ resolved
@@ -111,13 +111,8 @@
 where
     SinsemillaChip: SinsemillaInstructions<C, K, MAX_WORDS> + Clone + Debug + Eq,
 {
-<<<<<<< HEAD
     /// TODO doc
     pub fn from_bitstring(
-=======
-    #![allow(dead_code)]
-    fn from_bitstring(
->>>>>>> 61b7a46a
         chip: SinsemillaChip,
         mut layouter: impl Layouter<C::Base>,
         bitstring: Vec<Value<bool>>,
@@ -191,13 +186,8 @@
 where
     SinsemillaChip: SinsemillaInstructions<C, K, MAX_WORDS> + Clone + Debug + Eq,
 {
-<<<<<<< HEAD
     /// TODO doc
     pub fn from_bitstring(
-=======
-    #![allow(dead_code)]
-    fn from_bitstring(
->>>>>>> 61b7a46a
         chip: SinsemillaChip,
         layouter: impl Layouter<C::Base>,
         bitstring: &[Value<bool>],
